--- conflicted
+++ resolved
@@ -23,12 +23,7 @@
 [dependencies]
 bech32 = "0.7.2"
 bitcoin_hashes = "0.9.0"
-<<<<<<< HEAD
 secp256k1 = "0.19.0"
-
-=======
-secp256k1 = "0.17.1"
->>>>>>> 034c9d92
 bitcoinconsensus = { version = "0.19.0-1", optional = true }
 serde = { version = "1", optional = true }
 
