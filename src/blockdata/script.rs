// Rust Bitcoin Library
// Written in 2014 by
//     Andrew Poelstra <apoelstra@wpsoftware.net>
//
// To the extent possible under law, the author(s) have dedicated all
// copyright and related and neighboring rights to this software to
// the public domain worldwide. This software is distributed without
// any warranty.
//
// You should have received a copy of the CC0 Public Domain Dedication
// along with this software.
// If not, see <http://creativecommons.org/publicdomain/zero/1.0/>.
//

//! Script
//!
//! Scripts define Bitcoin's digital signature scheme: a signature is formed
//! from a script (the second half of which is defined by a coin to be spent,
//! and the first half provided by the spending transaction), and is valid
//! iff the script leaves `TRUE` on the stack after being evaluated.
//! Bitcoin's script is a stack-based assembly language similar in spirit to
//! Forth.
//!
//! This module provides the structures and functions needed to support scripts.
//!

use std::default::Default;
use std::{error, fmt, io};
use bech32;

#[cfg(feature = "serde")] use serde;

use hash_types::{PubkeyHash, WPubkeyHash, ScriptHash, WScriptHash};
use blockdata::opcodes;
use consensus::{encode, Decodable, Encodable};
use hashes::Hash;
#[cfg(feature="bitcoinconsensus")] use bitcoinconsensus;
#[cfg(feature="bitcoinconsensus")] use std::convert;
#[cfg(feature="bitcoinconsensus")] use OutPoint;

use util::key::PublicKey;
use util::psbt::serialize::Serialize;

#[derive(Clone, Default, PartialOrd, Ord, PartialEq, Eq, Hash)]
/// A Bitcoin script
pub struct Script(Box<[u8]>);

impl fmt::Debug for Script {
    fn fmt(&self, f: &mut fmt::Formatter) -> fmt::Result {
        f.write_str("Script(")?;
        self.fmt_asm(f)?;
        f.write_str(")")
    }
}

impl fmt::Display for Script {
    fn fmt(&self, f: &mut fmt::Formatter) -> fmt::Result {
        fmt::Debug::fmt(self, f)
    }
}

impl fmt::LowerHex for Script {
    fn fmt(&self, f: &mut fmt::Formatter) -> fmt::Result {
        for &ch in self.0.iter() {
            write!(f, "{:02x}", ch)?;
        }
        Ok(())
    }
}

impl fmt::UpperHex for Script {
    fn fmt(&self, f: &mut fmt::Formatter) -> fmt::Result {
        for &ch in self.0.iter() {
            write!(f, "{:02X}", ch)?;
        }
        Ok(())
    }
}

#[derive(PartialEq, Eq, Debug, Clone)]
/// An object which can be used to construct a script piece by piece
pub struct Builder(Vec<u8>, Option<opcodes::All>);
display_from_debug!(Builder);

/// Ways that a script might fail. Not everything is split up as
/// much as it could be; patches welcome if more detailed errors
/// would help you.
#[derive(PartialEq, Eq, Debug, Clone)]
pub enum Error {
    /// Something did a non-minimal push; for more information see
    /// `https://github.com/bitcoin/bips/blob/master/bip-0062.mediawiki#Push_operators`
    NonMinimalPush,
    /// Some opcode expected a parameter, but it was missing or truncated
    EarlyEndOfScript,
    /// Tried to read an array off the stack as a number when it was more than 4 bytes
    NumericOverflow,
    #[cfg(feature="bitcoinconsensus")]
    /// Error validating the script with bitcoinconsensus library
    BitcoinConsensus(bitcoinconsensus::Error),
    #[cfg(feature="bitcoinconsensus")]
    /// Can not find the spent output
    UnknownSpentOutput(OutPoint),
    #[cfg(feature="bitcoinconsensus")]
    /// Can not serialize the spending transaction
    SerializationError
}

impl fmt::Display for Error {
    fn fmt(&self, f: &mut fmt::Formatter) -> fmt::Result {
        f.write_str(error::Error::description(self))
    }
}

impl error::Error for Error {
    fn cause(&self) -> Option<&error::Error> { None }

    fn description(&self) -> &'static str {
        match *self {
            Error::NonMinimalPush => "non-minimal datapush",
            Error::EarlyEndOfScript => "unexpected end of script",
            Error::NumericOverflow => "numeric overflow (number on stack larger than 4 bytes)",
            #[cfg(feature="bitcoinconsensus")]
            Error::BitcoinConsensus(ref _n) => "bitcoinconsensus verification failed",
            #[cfg(feature="bitcoinconsensus")]
            Error::UnknownSpentOutput(ref _point) => "unknown spent output Transaction::verify()",
            #[cfg(feature="bitcoinconsensus")]
            Error::SerializationError => "can not serialize the spending transaction in Transaction::verify()",
        }
    }
}

#[cfg(feature="bitcoinconsensus")]
#[doc(hidden)]
impl convert::From<bitcoinconsensus::Error> for Error {
    fn from(err: bitcoinconsensus::Error) -> Error {
        match err {
            _ => Error::BitcoinConsensus(err)
        }
    }
}
/// Helper to encode an integer in script format
fn build_scriptint(n: i64) -> Vec<u8> {
    if n == 0 { return vec![] }

    let neg = n < 0;

    let mut abs = if neg { -n } else { n } as usize;
    let mut v = vec![];
    while abs > 0xFF {
        v.push((abs & 0xFF) as u8);
        abs >>= 8;
    }
    // If the number's value causes the sign bit to be set, we need an extra
    // byte to get the correct value and correct sign bit
    if abs & 0x80 != 0 {
        v.push(abs as u8);
        v.push(if neg { 0x80u8 } else { 0u8 });
    }
    // Otherwise we just set the sign bit ourselves
    else {
        abs |= if neg { 0x80 } else { 0 };
        v.push(abs as u8);
    }
    v
}

/// Helper to decode an integer in script format
/// Notice that this fails on overflow: the result is the same as in
/// bitcoind, that only 4-byte signed-magnitude values may be read as
/// numbers. They can be added or subtracted (and a long time ago,
/// multiplied and divided), and this may result in numbers which
/// can't be written out in 4 bytes or less. This is ok! The number
/// just can't be read as a number again.
/// This is a bit crazy and subtle, but it makes sense: you can load
/// 32-bit numbers and do anything with them, which back when mult/div
/// was allowed, could result in up to a 64-bit number. We don't want
/// overflow since that's surprising --- and we don't want numbers that
/// don't fit in 64 bits (for efficiency on modern processors) so we
/// simply say, anything in excess of 32 bits is no longer a number.
/// This is basically a ranged type implementation.
pub fn read_scriptint(v: &[u8]) -> Result<i64, Error> {
    let len = v.len();
    if len == 0 { return Ok(0); }
    if len > 4 { return Err(Error::NumericOverflow); }

    let (mut ret, sh) = v.iter()
                         .fold((0, 0), |(acc, sh), n| (acc + ((*n as i64) << sh), sh + 8));
    if v[len - 1] & 0x80 != 0 {
        ret &= (1 << (sh - 1)) - 1;
        ret = -ret;
    }
    Ok(ret)
}

/// This is like "`read_scriptint` then map 0 to false and everything
/// else as true", except that the overflow rules don't apply.
#[inline]
pub fn read_scriptbool(v: &[u8]) -> bool {
    !(v.is_empty() ||
        ((v[v.len() - 1] == 0 || v[v.len() - 1] == 0x80) &&
         v.iter().rev().skip(1).all(|&w| w == 0)))
}

/// Read a script-encoded unsigned integer
pub fn read_uint(data: &[u8], size: usize) -> Result<usize, Error> {
    if data.len() < size {
        Err(Error::EarlyEndOfScript)
    } else {
        let mut ret = 0;
        for (i, item) in data.iter().take(size).enumerate() {
            ret += (*item as usize) << (i * 8);
        }
        Ok(ret)
    }
}

impl Script {
    /// Creates a new empty script
    pub fn new() -> Script { Script(vec![].into_boxed_slice()) }

    /// Returns 160-bit hash of the script
    pub fn script_hash(&self) -> ScriptHash {
        ScriptHash::hash(&self.serialize())
    }

    /// Returns 256-bit hash of the script for P2WSH outputs
    pub fn wscript_hash(&self) -> WScriptHash {
        WScriptHash::hash(&self.serialize())
    }

    /// The length in bytes of the script
    pub fn len(&self) -> usize { self.0.len() }

    /// Whether the script is the empty script
    pub fn is_empty(&self) -> bool { self.0.is_empty() }

    /// Returns the script data
    pub fn as_bytes(&self) -> &[u8] { &*self.0 }

    /// Returns a copy of the script data
    pub fn to_bytes(&self) -> Vec<u8> { self.0.clone().into_vec() }

    /// Convert the script into a byte vector
    pub fn into_bytes(self) -> Vec<u8> { self.0.into_vec() }

    /// Compute the P2SH output corresponding to this redeem script
    pub fn to_p2sh(&self) -> Script {
<<<<<<< HEAD
        Builder::new().push_opcode(opcodes::all::OP_HASH160)
                      .push_slice(&self.script_hash()[..])
                      .push_opcode(opcodes::all::OP_EQUAL)
                      .into_script()
=======
        Builder::gen_p2sh(&ScriptHash::hash(&self.0)).into_script()
>>>>>>> c6113d2b
    }

    /// Compute the P2WSH output corresponding to this witnessScript (aka the "witness redeem
    /// script")
    pub fn to_v0_p2wsh(&self) -> Script {
<<<<<<< HEAD
        Builder::new().push_int(0)
                      .push_slice(&self.wscript_hash()[..])
                      .into_script()
=======
        Builder::gen_v0_p2wsh(&WScriptHash::hash(&self.0)).into_script()
>>>>>>> c6113d2b
    }

    /// Checks whether a script pubkey is a p2sh output
    #[inline]
    pub fn is_p2sh(&self) -> bool {
        self.0.len() == 23 &&
        self.0[0] == opcodes::all::OP_HASH160.into_u8() &&
        self.0[1] == opcodes::all::OP_PUSHBYTES_20.into_u8() &&
        self.0[22] == opcodes::all::OP_EQUAL.into_u8()
    }

    /// Checks whether a script pubkey is a p2pkh output
    #[inline]
    pub fn is_p2pkh(&self) -> bool {
        self.0.len() == 25 &&
        self.0[0] == opcodes::all::OP_DUP.into_u8() &&
        self.0[1] == opcodes::all::OP_HASH160.into_u8() &&
        self.0[2] == opcodes::all::OP_PUSHBYTES_20.into_u8() &&
        self.0[23] == opcodes::all::OP_EQUALVERIFY.into_u8() &&
        self.0[24] == opcodes::all::OP_CHECKSIG.into_u8()
    }

    /// Checks whether a script pubkey is a p2pk output
    #[inline]
    pub fn is_p2pk(&self) -> bool {
        (self.0.len() == 67 &&
            self.0[0] == opcodes::all::OP_PUSHBYTES_65.into_u8() &&
            self.0[66] == opcodes::all::OP_CHECKSIG.into_u8())
     || (self.0.len() == 35 &&
            self.0[0] == opcodes::all::OP_PUSHBYTES_33.into_u8() &&
            self.0[34] == opcodes::all::OP_CHECKSIG.into_u8())
    }

    /// Checks whether a script pubkey is a Segregated Witness (segwit) program.
    #[inline]
    pub fn is_witness_program(&self) -> bool {
        // A scriptPubKey (or redeemScript as defined in BIP16/P2SH) that consists of a 1-byte
        // push opcode (for 0 to 16) followed by a data push between 2 and 40 bytes gets a new
        // special meaning. The value of the first push is called the "version byte". The following
        // byte vector pushed is called the "witness program".
        let min_vernum: u8 = opcodes::all::OP_PUSHNUM_1.into_u8();
        let max_vernum: u8 = opcodes::all::OP_PUSHNUM_16.into_u8();
        self.0.len() >= 4
            && self.0.len() <= 42
            // Version 0 or PUSHNUM_1-PUSHNUM_16
            && (self.0[0] == 0 || self.0[0] >= min_vernum && self.0[0] <= max_vernum)
            // Second byte push opcode 2-40 bytes
            && self.0[1] >= opcodes::all::OP_PUSHBYTES_2.into_u8()
            && self.0[1] <= opcodes::all::OP_PUSHBYTES_40.into_u8()
            // Check that the rest of the script has the correct size
            && self.0.len() - 2 == self.0[1] as usize
    }

    /// Checks whether a script pubkey is a p2wsh output
    #[inline]
    pub fn is_v0_p2wsh(&self) -> bool {
        self.0.len() == 34 &&
        self.0[0] == opcodes::all::OP_PUSHBYTES_0.into_u8() &&
        self.0[1] == opcodes::all::OP_PUSHBYTES_32.into_u8()
    }

    /// Checks whether a script pubkey is a p2wpkh output
    #[inline]
    pub fn is_v0_p2wpkh(&self) -> bool {
        self.0.len() == 22 &&
            self.0[0] == opcodes::all::OP_PUSHBYTES_0.into_u8() &&
            self.0[1] == opcodes::all::OP_PUSHBYTES_20.into_u8()
    }

    /// Check if this is an OP_RETURN output
    pub fn is_op_return (&self) -> bool {
        !self.0.is_empty() && (opcodes::All::from(self.0[0]) == opcodes::all::OP_RETURN)
    }

    /// Whether a script can be proven to have no satisfying input
    pub fn is_provably_unspendable(&self) -> bool {
        !self.0.is_empty() && (opcodes::All::from(self.0[0]).classify() == opcodes::Class::ReturnOp ||
                               opcodes::All::from(self.0[0]).classify() == opcodes::Class::IllegalOp)
    }

    /// Iterate over the script in the form of `Instruction`s, which are an enum covering
    /// opcodes, datapushes and errors. At most one error will be returned and then the
    /// iterator will end. To instead iterate over the script as sequence of bytes, treat
    /// it as a slice using `script[..]` or convert it to a vector using `into_bytes()`.
    pub fn iter(&self, enforce_minimal: bool) -> Instructions {
        Instructions {
            data: &self.0[..],
            enforce_minimal: enforce_minimal,
        }
    }

    #[cfg(feature="bitcoinconsensus")]
    /// verify spend of an input script
    /// # Parameters
    ///  * index - the input index in spending which is spending this transaction
    ///  * amount - the amount this script guards
    ///  * spending - the transaction that attempts to spend the output holding this script
    pub fn verify (&self, index: usize, amount: u64, spending: &[u8]) -> Result<(), Error> {
        Ok(bitcoinconsensus::verify (&self.0[..], amount, spending, index)?)
    }

    /// Write the assembly decoding of the script to the formatter.
    pub fn fmt_asm(&self, f: &mut fmt::Write) -> fmt::Result {
        let mut index = 0;
        while index < self.0.len() {
            let opcode = opcodes::All::from(self.0[index]);
            index += 1;

            let data_len = if let opcodes::Class::PushBytes(n) = opcode.classify() {
                n as usize
            } else {
                match opcode {
                    opcodes::all::OP_PUSHDATA1 => {
                        if self.0.len() < index + 1 {
                            f.write_str("<unexpected end>")?;
                            break;
                        }
                        match read_uint(&self.0[index..], 1) {
                            Ok(n) => { index += 1; n as usize }
                            Err(_) => { f.write_str("<bad length>")?; break; }
                        }
                    }
                    opcodes::all::OP_PUSHDATA2 => {
                        if self.0.len() < index + 2 {
                            f.write_str("<unexpected end>")?;
                            break;
                        }
                        match read_uint(&self.0[index..], 2) {
                            Ok(n) => { index += 2; n as usize }
                            Err(_) => { f.write_str("<bad length>")?; break; }
                        }
                    }
                    opcodes::all::OP_PUSHDATA4 => {
                        if self.0.len() < index + 4 {
                            f.write_str("<unexpected end>")?;
                            break;
                        }
                        match read_uint(&self.0[index..], 4) {
                            Ok(n) => { index += 4; n as usize }
                            Err(_) => { f.write_str("<bad length>")?; break; }
                        }
                    }
                    _ => 0
                }
            };

            if index > 1 { f.write_str(" ")?; }
            // Write the opcode
            if opcode == opcodes::all::OP_PUSHBYTES_0 {
                f.write_str("OP_0")?;
            } else {
                write!(f, "{:?}", opcode)?;
            }
            // Write any pushdata
            if data_len > 0 {
                f.write_str(" ")?;
                if index + data_len <= self.0.len() {
                    for ch in &self.0[index..index + data_len] {
                            write!(f, "{:02x}", ch)?;
                    }
                    index += data_len;
                } else {
                    f.write_str("<push past end>")?;
                    break;
                }
            }
        }
        Ok(())
    }

    /// Get the assembly decoding of the script.
    pub fn asm(&self) -> String {
        let mut buf = String::new();
        self.fmt_asm(&mut buf).unwrap();
        buf
    }
}

/// Creates a new script from an existing vector
impl From<Vec<u8>> for Script {
    fn from(v: Vec<u8>) -> Script { Script(v.into_boxed_slice()) }
}

impl_index_newtype!(Script, u8);

/// A "parsed opcode" which allows iterating over a Script in a more sensible way
#[derive(Debug, PartialEq, Eq, Clone)]
pub enum Instruction<'a> {
    /// Push a bunch of data
    PushBytes(&'a [u8]),
    /// Some non-push opcode
    Op(opcodes::All),
    /// An opcode we were unable to parse
    Error(Error)
}

/// Iterator over a script returning parsed opcodes
pub struct Instructions<'a> {
    data: &'a [u8],
    enforce_minimal: bool,
}

impl<'a> Iterator for Instructions<'a> {
    type Item = Instruction<'a>;

    fn next(&mut self) -> Option<Instruction<'a>> {
        if self.data.is_empty() {
            return None;
        }

        match opcodes::All::from(self.data[0]).classify() {
            opcodes::Class::PushBytes(n) => {
                let n = n as usize;
                if self.data.len() < n + 1 {
                    self.data = &[];  // Kill iterator so that it does not return an infinite stream of errors
                    return Some(Instruction::Error(Error::EarlyEndOfScript));
                }
                if self.enforce_minimal {
                    if n == 1 && (self.data[1] == 0x81 || (self.data[1] > 0 && self.data[1] <= 16)) {
                        self.data = &[];
                        return Some(Instruction::Error(Error::NonMinimalPush));
                    }
                }
                let ret = Some(Instruction::PushBytes(&self.data[1..n+1]));
                self.data = &self.data[n + 1..];
                ret
            }
            opcodes::Class::Ordinary(opcodes::Ordinary::OP_PUSHDATA1) => {
                if self.data.len() < 2 {
                    self.data = &[];
                    return Some(Instruction::Error(Error::EarlyEndOfScript));
                }
                let n = match read_uint(&self.data[1..], 1) {
                    Ok(n) => n,
                    Err(e) => {
                        self.data = &[];
                        return Some(Instruction::Error(e));
                    }
                };
                if self.data.len() < n + 2 {
                    self.data = &[];
                    return Some(Instruction::Error(Error::EarlyEndOfScript));
                }
                if self.enforce_minimal && n < 76 {
                    self.data = &[];
                    return Some(Instruction::Error(Error::NonMinimalPush));
                }
                let ret = Some(Instruction::PushBytes(&self.data[2..n+2]));
                self.data = &self.data[n + 2..];
                ret
            }
            opcodes::Class::Ordinary(opcodes::Ordinary::OP_PUSHDATA2) => {
                if self.data.len() < 3 {
                    self.data = &[];
                    return Some(Instruction::Error(Error::EarlyEndOfScript));
                }
                let n = match read_uint(&self.data[1..], 2) {
                    Ok(n) => n,
                    Err(e) => {
                        self.data = &[];
                        return Some(Instruction::Error(e));
                    }
                };
                if self.enforce_minimal && n < 0x100 {
                    self.data = &[];
                    return Some(Instruction::Error(Error::NonMinimalPush));
                }
                if self.data.len() < n + 3 {
                    self.data = &[];
                    return Some(Instruction::Error(Error::EarlyEndOfScript));
                }
                let ret = Some(Instruction::PushBytes(&self.data[3..n + 3]));
                self.data = &self.data[n + 3..];
                ret
            }
            opcodes::Class::Ordinary(opcodes::Ordinary::OP_PUSHDATA4) => {
                if self.data.len() < 5 {
                    self.data = &[];
                    return Some(Instruction::Error(Error::EarlyEndOfScript));
                }
                let n = match read_uint(&self.data[1..], 4) {
                    Ok(n) => n,
                    Err(e) => {
                        self.data = &[];
                        return Some(Instruction::Error(e));
                    }
                };
                if self.enforce_minimal && n < 0x10000 {
                    self.data = &[];
                    return Some(Instruction::Error(Error::NonMinimalPush));
                }
                if self.data.len() < n + 5 {
                    self.data = &[];
                    return Some(Instruction::Error(Error::EarlyEndOfScript));
                }
                let ret = Some(Instruction::PushBytes(&self.data[5..n + 5]));
                self.data = &self.data[n + 5..];
                ret
            }
            // Everything else we can push right through
            _ => {
                let ret = Some(Instruction::Op(opcodes::All::from(self.data[0])));
                self.data = &self.data[1..];
                ret
            }
        }
    }
}

impl Builder {
    /// Creates a new empty script
    pub fn new() -> Self {
        Builder(vec![], None)
    }

    /// Generates P2PK-type of scriptPubkey
    pub fn gen_p2pk(pubkey: &PublicKey) -> Self {
        Builder::new().push_key(pubkey)
            .push_opcode(opcodes::all::OP_CHECKSIG)
    }

    /// Generates P2PKH-type of scriptPubkey
    pub fn gen_p2pkh(pubkey_hash: &PubkeyHash) -> Self {
        Builder::new().push_opcode(opcodes::all::OP_DUP)
            .push_opcode(opcodes::all::OP_HASH160)
            .push_slice(&pubkey_hash[..])
            .push_opcode(opcodes::all::OP_EQUALVERIFY)
            .push_opcode(opcodes::all::OP_CHECKSIG)
    }

    /// Generates P2SH-type of scriptPubkey with a given hash of the redeem script
    pub fn gen_p2sh(script_hash: &ScriptHash) -> Self {
        Builder::new().push_opcode(opcodes::all::OP_HASH160)
            .push_slice(&script_hash[..])
            .push_opcode(opcodes::all::OP_EQUAL)
    }

    /// Generates P2WPKH-type of scriptPubkey
    pub fn gen_v0_p2wpkh(pubkey_hash: &WPubkeyHash) -> Self {
        Self::gen_witness(bech32::u5::try_from_u8(0).unwrap(), &pubkey_hash.to_vec())
    }

    /// Generates P2WSH-type of scriptPubkey with a given hash of the redeem script
    pub fn gen_v0_p2wsh(script_hash: &WScriptHash) -> Self {
        Self::gen_witness(bech32::u5::try_from_u8(0).unwrap(), &script_hash.to_vec())
    }

    /// Generates P2WSH-type of scriptPubkey with a given hash of the redeem script
    pub fn gen_witness(ver: bech32::u5, program: &Vec<u8>) -> Self {
        assert!(ver.to_u8() <= 16);
        let mut verop = ver.to_u8();
        if verop > 0 {
            verop = 0x50 + verop;
        }
        Builder::new().push_opcode(verop.into())
            .push_slice(&program)
    }

    /// The length in bytes of the script
    pub fn len(&self) -> usize { self.0.len() }

    /// Whether the script is the empty script
    pub fn is_empty(&self) -> bool { self.0.is_empty() }

    /// Adds instructions to push an integer onto the stack. Integers are
    /// encoded as little-endian signed-magnitude numbers, but there are
    /// dedicated opcodes to push some small integers.
    pub fn push_int(self, data: i64) -> Builder {
        // We can special-case -1, 1-16
        if data == -1 || (data >= 1 && data <= 16) {
            let opcode = opcodes::All::from(
                (data - 1 + opcodes::OP_TRUE.into_u8() as i64) as u8
            );
            self.push_opcode(opcode)
        }
        // We can also special-case zero
        else if data == 0 {
            self.push_opcode(opcodes::OP_FALSE)
        }
        // Otherwise encode it as data
        else { self.push_scriptint(data) }
    }

    /// Adds instructions to push an integer onto the stack, using the explicit
    /// encoding regardless of the availability of dedicated opcodes.
    pub fn push_scriptint(self, data: i64) -> Builder {
        self.push_slice(&build_scriptint(data))
    }

    /// Adds instructions to push some arbitrary data onto the stack
    pub fn push_slice(mut self, data: &[u8]) -> Builder {
        // Start with a PUSH opcode
        match data.len() as u64 {
            n if n < opcodes::Ordinary::OP_PUSHDATA1 as u64 => { self.0.push(n as u8); },
            n if n < 0x100 => {
                self.0.push(opcodes::Ordinary::OP_PUSHDATA1.into_u8());
                self.0.push(n as u8);
            },
            n if n < 0x10000 => {
                self.0.push(opcodes::Ordinary::OP_PUSHDATA2.into_u8());
                self.0.push((n % 0x100) as u8);
                self.0.push((n / 0x100) as u8);
            },
            n if n < 0x100000000 => {
                self.0.push(opcodes::Ordinary::OP_PUSHDATA4.into_u8());
                self.0.push((n % 0x100) as u8);
                self.0.push(((n / 0x100) % 0x100) as u8);
                self.0.push(((n / 0x10000) % 0x100) as u8);
                self.0.push((n / 0x1000000) as u8);
            }
            _ => panic!("tried to put a 4bn+ sized object into a script!")
        }
        // Then push the raw bytes
        self.0.extend(data.iter().cloned());
        self.1 = None;
        self
    }

    /// Pushes a public key
    pub fn push_key(self, key: &PublicKey) -> Builder {
        if key.compressed {
            self.push_slice(&key.key.serialize()[..])
        } else {
            self.push_slice(&key.key.serialize_uncompressed()[..])
        }
    }

    /// Adds a single opcode to the script
    pub fn push_opcode(mut self, data: opcodes::All) -> Builder {
        self.0.push(data.into_u8());
        self.1 = Some(data);
        self
    }

    /// Adds an `OP_VERIFY` to the script, unless the most-recently-added
    /// opcode has an alternate `VERIFY` form, in which case that opcode
    /// is replaced. e.g. `OP_CHECKSIG` will become `OP_CHECKSIGVERIFY`.
    pub fn push_verify(mut self) -> Builder {
        match self.1 {
            Some(opcodes::all::OP_EQUAL) => {
                self.0.pop();
                self.push_opcode(opcodes::all::OP_EQUALVERIFY)
            },
            Some(opcodes::all::OP_NUMEQUAL) => {
                self.0.pop();
                self.push_opcode(opcodes::all::OP_NUMEQUALVERIFY)
            },
            Some(opcodes::all::OP_CHECKSIG) => {
                self.0.pop();
                self.push_opcode(opcodes::all::OP_CHECKSIGVERIFY)
            },
            Some(opcodes::all::OP_CHECKMULTISIG) => {
                self.0.pop();
                self.push_opcode(opcodes::all::OP_CHECKMULTISIGVERIFY)
            },
            _ => self.push_opcode(opcodes::all::OP_VERIFY),
        }
    }

    /// Converts the `Builder` into an unmodifiable `Script`
    pub fn into_script(self) -> Script {
        Script(self.0.into_boxed_slice())
    }
}

/// Adds an individual opcode to the script
impl Default for Builder {
    fn default() -> Builder { Builder::new() }
}

/// Creates a new script from an existing vector
impl From<Vec<u8>> for Builder {
    fn from(v: Vec<u8>) -> Builder {
        let script = Script(v.into_boxed_slice());
        let last_op = match script.iter(false).last() {
            Some(Instruction::Op(op)) => Some(op),
            _ => None,
        };
        Builder(script.into_bytes(), last_op)
    }
}

impl_index_newtype!(Builder, u8);

#[cfg(feature = "serde")]
impl<'de> serde::Deserialize<'de> for Script {
    fn deserialize<D>(deserializer: D) -> Result<Self, D::Error>
    where
        D: serde::Deserializer<'de>,
    {
        use std::fmt::Formatter;

        struct Visitor;
        impl<'de> serde::de::Visitor<'de> for Visitor {
            type Value = Script;

            fn expecting(&self, formatter: &mut Formatter) -> fmt::Result {
                formatter.write_str("a script")
            }

            fn visit_str<E>(self, v: &str) -> Result<Self::Value, E>
            where
                E: serde::de::Error,
            {
                let v: Vec<u8> = ::hex::decode(v).map_err(E::custom)?;
                Ok(Script::from(v))
            }

            fn visit_borrowed_str<E>(self, v: &'de str) -> Result<Self::Value, E>
            where
                E: serde::de::Error,
            {
                self.visit_str(v)
            }

            fn visit_string<E>(self, v: String) -> Result<Self::Value, E>
            where
                E: serde::de::Error,
            {
                self.visit_str(&v)
            }
        }

        deserializer.deserialize_str(Visitor)
    }
}

#[cfg(feature = "serde")]
impl serde::Serialize for Script {
    /// User-facing serialization for `Script`.
    fn serialize<S>(&self, serializer: S) -> Result<S::Ok, S::Error>
    where
        S: serde::Serializer,
    {
        serializer.serialize_str(&format!("{:x}", self))
    }
}

// Network serialization
impl Encodable for Script {
    #[inline]
    fn consensus_encode<S: io::Write>(
        &self,
        s: S,
    ) -> Result<usize, encode::Error> {
        self.0.consensus_encode(s)
    }
}

impl Decodable for Script {
    #[inline]
    fn consensus_decode<D: io::Read>(d: D) -> Result<Self, encode::Error> {
        Ok(Script(Decodable::consensus_decode(d)?))
    }
}

#[cfg(test)]
mod test {
    use std::str::FromStr;
    use hex::decode as hex_decode;

    use super::*;
    use super::build_scriptint;

    use hashes::hex::ToHex;
    use consensus::encode::{deserialize, serialize};
    use blockdata::opcodes;
    use util::key::PublicKey;
    use util::psbt::serialize::Serialize;

    #[test]
    fn script() {
        let mut comp = vec![];
        let mut script = Builder::new();
        assert_eq!(&script[..], &comp[..]);

        // small ints
        script = script.push_int(1);  comp.push(81u8); assert_eq!(&script[..], &comp[..]);
        script = script.push_int(0);  comp.push(0u8);  assert_eq!(&script[..], &comp[..]);
        script = script.push_int(4);  comp.push(84u8); assert_eq!(&script[..], &comp[..]);
        script = script.push_int(-1); comp.push(79u8); assert_eq!(&script[..], &comp[..]);
        // forced scriptint
        script = script.push_scriptint(4); comp.extend([1u8, 4].iter().cloned()); assert_eq!(&script[..], &comp[..]);
        // big ints
        script = script.push_int(17); comp.extend([1u8, 17].iter().cloned()); assert_eq!(&script[..], &comp[..]);
        script = script.push_int(10000); comp.extend([2u8, 16, 39].iter().cloned()); assert_eq!(&script[..], &comp[..]);
        // notice the sign bit set here, hence the extra zero/128 at the end
        script = script.push_int(10000000); comp.extend([4u8, 128, 150, 152, 0].iter().cloned()); assert_eq!(&script[..], &comp[..]);
        script = script.push_int(-10000000); comp.extend([4u8, 128, 150, 152, 128].iter().cloned()); assert_eq!(&script[..], &comp[..]);

        // data
        script = script.push_slice("NRA4VR".as_bytes()); comp.extend([6u8, 78, 82, 65, 52, 86, 82].iter().cloned()); assert_eq!(&script[..], &comp[..]);

        // keys
        let keystr = "21032e58afe51f9ed8ad3cc7897f634d881fdbe49a81564629ded8156bebd2ffd1af";
        let key = PublicKey::from_str(&keystr[2..]).unwrap();
        script = script.push_key(&key); comp.extend(hex_decode(keystr).unwrap().iter().cloned()); assert_eq!(&script[..], &comp[..]);
        let keystr = "41042e58afe51f9ed8ad3cc7897f634d881fdbe49a81564629ded8156bebd2ffd1af191923a2964c177f5b5923ae500fca49e99492d534aa3759d6b25a8bc971b133";
        let key = PublicKey::from_str(&keystr[2..]).unwrap();
        script = script.push_key(&key); comp.extend(hex_decode(keystr).unwrap().iter().cloned()); assert_eq!(&script[..], &comp[..]);

        // opcodes
        script = script.push_opcode(opcodes::all::OP_CHECKSIG); comp.push(0xACu8); assert_eq!(&script[..], &comp[..]);
        script = script.push_opcode(opcodes::all::OP_CHECKSIG); comp.push(0xACu8); assert_eq!(&script[..], &comp[..]);
    }

    #[test]
    fn script_builder() {
        // from txid 3bb5e6434c11fb93f64574af5d116736510717f2c595eb45b52c28e31622dfff which was in my mempool when I wrote the test
        let script = Builder::new().push_opcode(opcodes::all::OP_DUP)
                                   .push_opcode(opcodes::all::OP_HASH160)
                                   .push_slice(&hex_decode("16e1ae70ff0fa102905d4af297f6912bda6cce19").unwrap())
                                   .push_opcode(opcodes::all::OP_EQUALVERIFY)
                                   .push_opcode(opcodes::all::OP_CHECKSIG)
                                   .into_script();
        assert_eq!(&format!("{:x}", script), "76a91416e1ae70ff0fa102905d4af297f6912bda6cce1988ac");
    }

    #[test]
    fn script_generators() {
        let pubkey = PublicKey::from_str("0234e6a79c5359c613762d537e0e19d86c77c1666d8c9ab050f23acd198e97f93e").unwrap();
        assert!(Builder::gen_p2pk(&pubkey).into_script().is_p2pk());

        let pubkey_hash = PubkeyHash::hash(&pubkey.serialize());
        assert!(Builder::gen_p2pkh(&pubkey_hash).into_script().is_p2pkh());

        let wpubkey_hash = WPubkeyHash::hash(&pubkey.serialize());
        assert!(Builder::gen_v0_p2wpkh(&wpubkey_hash).into_script().is_v0_p2wpkh());

        let script = Builder::new().push_opcode(opcodes::all::OP_NUMEQUAL)
                                   .push_verify()
                                   .into_script();
        let script_hash = ScriptHash::hash(&script.serialize());
        let p2sh = Builder::gen_p2sh(&script_hash).into_script();
        assert!(p2sh.is_p2sh());
        assert_eq!(script.to_p2sh(), p2sh);

        let wscript_hash = WScriptHash::hash(&script.serialize());
        let p2wsh = Builder::gen_v0_p2wsh(&wscript_hash).into_script();
        assert!(Builder::gen_v0_p2wsh(&wscript_hash).into_script().is_v0_p2wsh());
        assert_eq!(script.to_v0_p2wsh(), p2wsh);
    }

    #[test]
    fn script_builder_verify() {
        let simple = Builder::new()
            .push_verify()
            .into_script();
        assert_eq!(format!("{:x}", simple), "69");
        let simple2 = Builder::from(vec![])
            .push_verify()
            .into_script();
        assert_eq!(format!("{:x}", simple2), "69");

        let nonverify = Builder::new()
            .push_verify()
            .push_verify()
            .into_script();
        assert_eq!(format!("{:x}", nonverify), "6969");
        let nonverify2 = Builder::from(vec![0x69])
            .push_verify()
            .into_script();
        assert_eq!(format!("{:x}", nonverify2), "6969");

        let equal = Builder::new()
            .push_opcode(opcodes::all::OP_EQUAL)
            .push_verify()
            .into_script();
        assert_eq!(format!("{:x}", equal), "88");
        let equal2 = Builder::from(vec![0x87])
            .push_verify()
            .into_script();
        assert_eq!(format!("{:x}", equal2), "88");

        let numequal = Builder::new()
            .push_opcode(opcodes::all::OP_NUMEQUAL)
            .push_verify()
            .into_script();
        assert_eq!(format!("{:x}", numequal), "9d");
        let numequal2 = Builder::from(vec![0x9c])
            .push_verify()
            .into_script();
        assert_eq!(format!("{:x}", numequal2), "9d");

        let checksig = Builder::new()
            .push_opcode(opcodes::all::OP_CHECKSIG)
            .push_verify()
            .into_script();
        assert_eq!(format!("{:x}", checksig), "ad");
        let checksig2 = Builder::from(vec![0xac])
            .push_verify()
            .into_script();
        assert_eq!(format!("{:x}", checksig2), "ad");

        let checkmultisig = Builder::new()
            .push_opcode(opcodes::all::OP_CHECKMULTISIG)
            .push_verify()
            .into_script();
        assert_eq!(format!("{:x}", checkmultisig), "af");
        let checkmultisig2 = Builder::from(vec![0xae])
            .push_verify()
            .into_script();
        assert_eq!(format!("{:x}", checkmultisig2), "af");

        let trick_slice = Builder::new()
            .push_slice(&[0xae]) // OP_CHECKMULTISIG
            .push_verify()
            .into_script();
        assert_eq!(format!("{:x}", trick_slice), "01ae69");
        let trick_slice2 = Builder::from(vec![0x01, 0xae])
            .push_verify()
            .into_script();
        assert_eq!(format!("{:x}", trick_slice2), "01ae69");
   }

    #[test]
    fn script_serialize() {
        let hex_script = hex_decode("6c493046022100f93bb0e7d8db7bd46e40132d1f8242026e045f03a0efe71bbb8e3f475e970d790221009337cd7f1f929f00cc6ff01f03729b069a7c21b59b1736ddfee5db5946c5da8c0121033b9b137ee87d5a812d6f506efdd37f0affa7ffc310711c06c7f3e097c9447c52").unwrap();
        let script: Result<Script, _> = deserialize(&hex_script);
        assert!(script.is_ok());
        assert_eq!(serialize(&script.unwrap()), hex_script);
    }

    #[test]
    fn scriptint_round_trip() {
        assert_eq!(build_scriptint(-1), vec![0x81]);
        assert_eq!(build_scriptint(255), vec![255, 0]);
        assert_eq!(build_scriptint(256), vec![0, 1]);
        assert_eq!(build_scriptint(257), vec![1, 1]);
        assert_eq!(build_scriptint(511), vec![255, 1]);
        for &i in [10, 100, 255, 256, 1000, 10000, 25000, 200000, 5000000, 1000000000,
                             (1 << 31) - 1, -((1 << 31) - 1)].iter() {
            assert_eq!(Ok(i), read_scriptint(&build_scriptint(i)));
            assert_eq!(Ok(-i), read_scriptint(&build_scriptint(-i)));
        }
        assert!(read_scriptint(&build_scriptint(1 << 31)).is_err());
        assert!(read_scriptint(&build_scriptint(-(1 << 31))).is_err());
    }

    #[test]
    fn script_hashes() {
        let script = hex_script!("410446ef0102d1ec5240f0d061a4246c1bdef63fc3dbab7733052fbbf0ecd8f41fc26bf049ebb4f9527f374280259e7cfa99c48b0e3f39c51347a19a5819651503a5ac");
        assert_eq!(script.script_hash().to_hex(), "8292bcfbef1884f73c813dfe9c82fd7e814291ea");
        assert_eq!(script.wscript_hash().to_hex(), "3e1525eb183ad4f9b3c5fa3175bdca2a52e947b135bbb90383bf9f6408e2c324");
    }

    #[test]
    fn provably_unspendable_test() {
        // p2pk
        assert_eq!(hex_script!("410446ef0102d1ec5240f0d061a4246c1bdef63fc3dbab7733052fbbf0ecd8f41fc26bf049ebb4f9527f374280259e7cfa99c48b0e3f39c51347a19a5819651503a5ac").is_provably_unspendable(), false);
        assert_eq!(hex_script!("4104ea1feff861b51fe3f5f8a3b12d0f4712db80e919548a80839fc47c6a21e66d957e9c5d8cd108c7a2d2324bad71f9904ac0ae7336507d785b17a2c115e427a32fac").is_provably_unspendable(), false);
        // p2pkhash
        assert_eq!(hex_script!("76a914ee61d57ab51b9d212335b1dba62794ac20d2bcf988ac").is_provably_unspendable(), false);
        assert_eq!(hex_script!("6aa9149eb21980dc9d413d8eac27314938b9da920ee53e87").is_provably_unspendable(), true);
    }

    #[test]
    fn op_return_test() {
        assert_eq!(hex_script!("6aa9149eb21980dc9d413d8eac27314938b9da920ee53e87").is_op_return(), true);
        assert_eq!(hex_script!("76a914ee61d57ab51b9d212335b1dba62794ac20d2bcf988ac").is_op_return(), false);
        assert_eq!(hex_script!("").is_op_return(), false);
    }

    #[test]
    #[cfg(feature = "serde")]
    fn script_json_serialize() {
        use serde_json;

        let original = hex_script!("827651a0698faaa9a8a7a687");
        let json = serde_json::to_value(&original).unwrap();
        assert_eq!(json, serde_json::Value::String("827651a0698faaa9a8a7a687".to_owned()));
        let des = serde_json::from_value(json).unwrap();
        assert_eq!(original, des);
    }

    #[test]
    fn script_asm() {
        assert_eq!(hex_script!("6363636363686868686800").asm(),
                   "OP_IF OP_IF OP_IF OP_IF OP_IF OP_ENDIF OP_ENDIF OP_ENDIF OP_ENDIF OP_ENDIF OP_0");
        assert_eq!(hex_script!("6363636363686868686800").asm(),
                   "OP_IF OP_IF OP_IF OP_IF OP_IF OP_ENDIF OP_ENDIF OP_ENDIF OP_ENDIF OP_ENDIF OP_0");
        assert_eq!(hex_script!("2102715e91d37d239dea832f1460e91e368115d8ca6cc23a7da966795abad9e3b699ac").asm(),
                   "OP_PUSHBYTES_33 02715e91d37d239dea832f1460e91e368115d8ca6cc23a7da966795abad9e3b699 OP_CHECKSIG");
        // Elements Alpha peg-out transaction with some signatures removed for brevity. Mainly to test PUSHDATA1
        assert_eq!(hex_script!("0047304402202457e78cc1b7f50d0543863c27de75d07982bde8359b9e3316adec0aec165f2f02200203fd331c4e4a4a02f48cf1c291e2c0d6b2f7078a784b5b3649fca41f8794d401004cf1552103244e602b46755f24327142a0517288cebd159eccb6ccf41ea6edf1f601e9af952103bbbacc302d19d29dbfa62d23f37944ae19853cf260c745c2bea739c95328fcb721039227e83246bd51140fe93538b2301c9048be82ef2fb3c7fc5d78426ed6f609ad210229bf310c379b90033e2ecb07f77ecf9b8d59acb623ab7be25a0caed539e2e6472103703e2ed676936f10b3ce9149fa2d4a32060fb86fa9a70a4efe3f21d7ab90611921031e9b7c6022400a6bb0424bbcde14cff6c016b91ee3803926f3440abf5c146d05210334667f975f55a8455d515a2ef1c94fdfa3315f12319a14515d2a13d82831f62f57ae").asm(),
                   "OP_0 OP_PUSHBYTES_71 304402202457e78cc1b7f50d0543863c27de75d07982bde8359b9e3316adec0aec165f2f02200203fd331c4e4a4a02f48cf1c291e2c0d6b2f7078a784b5b3649fca41f8794d401 OP_0 OP_PUSHDATA1 552103244e602b46755f24327142a0517288cebd159eccb6ccf41ea6edf1f601e9af952103bbbacc302d19d29dbfa62d23f37944ae19853cf260c745c2bea739c95328fcb721039227e83246bd51140fe93538b2301c9048be82ef2fb3c7fc5d78426ed6f609ad210229bf310c379b90033e2ecb07f77ecf9b8d59acb623ab7be25a0caed539e2e6472103703e2ed676936f10b3ce9149fa2d4a32060fb86fa9a70a4efe3f21d7ab90611921031e9b7c6022400a6bb0424bbcde14cff6c016b91ee3803926f3440abf5c146d05210334667f975f55a8455d515a2ef1c94fdfa3315f12319a14515d2a13d82831f62f57ae");
    }

    #[test]
    fn script_p2sh_p2p2k_template() {
        // random outputs I picked out of the mempool
        assert!(hex_script!("76a91402306a7c23f3e8010de41e9e591348bb83f11daa88ac").is_p2pkh());
        assert!(!hex_script!("76a91402306a7c23f3e8010de41e9e591348bb83f11daa88ac").is_p2sh());
        assert!(!hex_script!("76a91402306a7c23f3e8010de41e9e591348bb83f11daa88ad").is_p2pkh());
        assert!(!hex_script!("").is_p2pkh());
        assert!(hex_script!("a914acc91e6fef5c7f24e5c8b3f11a664aa8f1352ffd87").is_p2sh());
        assert!(!hex_script!("a914acc91e6fef5c7f24e5c8b3f11a664aa8f1352ffd87").is_p2pkh());
        assert!(!hex_script!("a314acc91e6fef5c7f24e5c8b3f11a664aa8f1352ffd87").is_p2sh());
    }

    #[test]
    fn script_p2pk() {
        assert!(hex_script!("21021aeaf2f8638a129a3156fbe7e5ef635226b0bafd495ff03afe2c843d7e3a4b51ac").is_p2pk());
        assert!(hex_script!("410496b538e853519c726a2c91e61ec11600ae1390813a627c66fb8be7947be63c52da7589379515d4e0a604f8141781e62294721166bf621e73a82cbf2342c858eeac").is_p2pk());
    }

    #[test]
    fn p2sh_p2wsh_conversion() {
        // Test vectors taken from Core tests/data/script_tests.json
        // bare p2wsh
        let redeem_script = hex_script!("410479be667ef9dcbbac55a06295ce870b07029bfcdb2dce28d959f2815b16f81798483ada7726a3c4655da4fbfc0e1108a8fd17b448a68554199c47d08ffb10d4b8ac");
        let expected_witout = hex_script!("0020b95237b48faaa69eb078e1170be3b5cbb3fddf16d0a991e14ad274f7b33a4f64");
        assert!(redeem_script.to_v0_p2wsh().is_v0_p2wsh());
        assert_eq!(redeem_script.to_v0_p2wsh(), expected_witout);

        // p2sh
        let redeem_script = hex_script!("0479be667ef9dcbbac55a06295ce870b07029bfcdb2dce28d959f2815b16f81798483ada7726a3c4655da4fbfc0e1108a8fd17b448a68554199c47d08ffb10d4b8");
        let expected_p2shout = hex_script!("a91491b24bf9f5288532960ac687abb035127b1d28a587");
        assert!(redeem_script.to_p2sh().is_p2sh());
        assert_eq!(redeem_script.to_p2sh(), expected_p2shout);

        // p2sh-p2wsh
        let redeem_script = hex_script!("410479be667ef9dcbbac55a06295ce870b07029bfcdb2dce28d959f2815b16f81798483ada7726a3c4655da4fbfc0e1108a8fd17b448a68554199c47d08ffb10d4b8ac");
        let expected_witout = hex_script!("0020b95237b48faaa69eb078e1170be3b5cbb3fddf16d0a991e14ad274f7b33a4f64");
        let expected_out = hex_script!("a914f386c2ba255cc56d20cfa6ea8b062f8b5994551887");
        assert!(redeem_script.to_p2sh().is_p2sh());
        assert!(redeem_script.to_p2sh().to_v0_p2wsh().is_v0_p2wsh());
        assert_eq!(redeem_script.to_v0_p2wsh(), expected_witout);
        assert_eq!(redeem_script.to_v0_p2wsh().to_p2sh(), expected_out);
    }

    #[test]
    fn test_iterator() {
        let zero = hex_script!("00");
        let zeropush = hex_script!("0100");

        let nonminimal = hex_script!("4c0169b2");      // PUSHDATA1 for no reason
        let minimal = hex_script!("0169b2");           // minimal
        let nonminimal_alt = hex_script!("026900b2");  // non-minimal number but minimal push (should be OK)

        let v_zero: Vec<Instruction> = zero.iter(true).collect();
        let v_zeropush: Vec<Instruction> = zeropush.iter(true).collect();

        let v_min: Vec<Instruction> = minimal.iter(true).collect();
        let v_nonmin: Vec<Instruction> = nonminimal.iter(true).collect();
        let v_nonmin_alt: Vec<Instruction> = nonminimal_alt.iter(true).collect();
        let slop_v_min: Vec<Instruction> = minimal.iter(false).collect();
        let slop_v_nonmin: Vec<Instruction> = nonminimal.iter(false).collect();
        let slop_v_nonmin_alt: Vec<Instruction> = nonminimal_alt.iter(false).collect();

        assert_eq!(
            v_zero,
            vec![
                Instruction::PushBytes(&[]),
            ]
        );
        assert_eq!(
            v_zeropush,
            vec![
                Instruction::PushBytes(&[0]),
            ]
        );

        assert_eq!(
            v_min,
            vec![
                Instruction::PushBytes(&[105]),
                Instruction::Op(opcodes::OP_NOP3),
            ]
        );

        assert_eq!(
            v_nonmin,
            vec![
                Instruction::Error(Error::NonMinimalPush),
            ]
        );

        assert_eq!(
            v_nonmin_alt,
            vec![
                Instruction::PushBytes(&[105, 0]),
                Instruction::Op(opcodes::OP_NOP3),
            ]
        );

        assert_eq!(v_min, slop_v_min);
        assert_eq!(v_min, slop_v_nonmin);
        assert_eq!(v_nonmin_alt, slop_v_nonmin_alt);
    }

	#[test]
    fn script_ord() {
        let script_1 = Builder::new().push_slice(&[1,2,3,4]).into_script();
        let script_2 = Builder::new().push_int(10).into_script();
        let script_3 = Builder::new().push_int(15).into_script();
        let script_4 = Builder::new().push_opcode(opcodes::all::OP_RETURN).into_script();

        assert!(script_1 < script_2);
        assert!(script_2 < script_3);
        assert!(script_3 < script_4);

        assert!(script_1 <= script_1);
        assert!(script_1 >= script_1);

        assert!(script_4 > script_3);
        assert!(script_3 > script_2);
        assert!(script_2 > script_1);
    }

	#[test]
	#[cfg(feature="bitcoinconsensus")]
	fn test_bitcoinconsensus () {
		// a random segwit transaction from the blockchain using native segwit
		let spent = Builder::from(hex_decode("0020701a8d401c84fb13e6baf169d59684e17abd9fa216c8cc5b9fc63d622ff8c58d").unwrap()).into_script();
		let spending = hex_decode("010000000001011f97548fbbe7a0db7588a66e18d803d0089315aa7d4cc28360b6ec50ef36718a0100000000ffffffff02df1776000000000017a9146c002a686959067f4866b8fb493ad7970290ab728757d29f0000000000220020701a8d401c84fb13e6baf169d59684e17abd9fa216c8cc5b9fc63d622ff8c58d04004730440220565d170eed95ff95027a69b313758450ba84a01224e1f7f130dda46e94d13f8602207bdd20e307f062594022f12ed5017bbf4a055a06aea91c10110a0e3bb23117fc014730440220647d2dc5b15f60bc37dc42618a370b2a1490293f9e5c8464f53ec4fe1dfe067302203598773895b4b16d37485cbe21b337f4e4b650739880098c592553add7dd4355016952210375e00eb72e29da82b89367947f29ef34afb75e8654f6ea368e0acdfd92976b7c2103a1b26313f430c4b15bb1fdce663207659d8cac749a0e53d70eff01874496feff2103c96d495bfdd5ba4145e3e046fee45e84a8a48ad05bd8dbb395c011a32cf9f88053ae00000000").unwrap();
		spent.verify(0, 18393430, spending.as_slice()).unwrap();
	}
}
<|MERGE_RESOLUTION|>--- conflicted
+++ resolved
@@ -245,26 +245,13 @@
 
     /// Compute the P2SH output corresponding to this redeem script
     pub fn to_p2sh(&self) -> Script {
-<<<<<<< HEAD
-        Builder::new().push_opcode(opcodes::all::OP_HASH160)
-                      .push_slice(&self.script_hash()[..])
-                      .push_opcode(opcodes::all::OP_EQUAL)
-                      .into_script()
-=======
         Builder::gen_p2sh(&ScriptHash::hash(&self.0)).into_script()
->>>>>>> c6113d2b
     }
 
     /// Compute the P2WSH output corresponding to this witnessScript (aka the "witness redeem
     /// script")
     pub fn to_v0_p2wsh(&self) -> Script {
-<<<<<<< HEAD
-        Builder::new().push_int(0)
-                      .push_slice(&self.wscript_hash()[..])
-                      .into_script()
-=======
         Builder::gen_v0_p2wsh(&WScriptHash::hash(&self.0)).into_script()
->>>>>>> c6113d2b
     }
 
     /// Checks whether a script pubkey is a p2sh output
@@ -833,7 +820,6 @@
     use consensus::encode::{deserialize, serialize};
     use blockdata::opcodes;
     use util::key::PublicKey;
-    use util::psbt::serialize::Serialize;
 
     #[test]
     fn script() {
@@ -888,21 +874,21 @@
         let pubkey = PublicKey::from_str("0234e6a79c5359c613762d537e0e19d86c77c1666d8c9ab050f23acd198e97f93e").unwrap();
         assert!(Builder::gen_p2pk(&pubkey).into_script().is_p2pk());
 
-        let pubkey_hash = PubkeyHash::hash(&pubkey.serialize());
+        let pubkey_hash = pubkey.pubkey_hash();
         assert!(Builder::gen_p2pkh(&pubkey_hash).into_script().is_p2pkh());
 
-        let wpubkey_hash = WPubkeyHash::hash(&pubkey.serialize());
+        let wpubkey_hash = pubkey.wpubkey_hash();
         assert!(Builder::gen_v0_p2wpkh(&wpubkey_hash).into_script().is_v0_p2wpkh());
 
         let script = Builder::new().push_opcode(opcodes::all::OP_NUMEQUAL)
                                    .push_verify()
                                    .into_script();
-        let script_hash = ScriptHash::hash(&script.serialize());
+        let script_hash = script.script_hash();
         let p2sh = Builder::gen_p2sh(&script_hash).into_script();
         assert!(p2sh.is_p2sh());
         assert_eq!(script.to_p2sh(), p2sh);
 
-        let wscript_hash = WScriptHash::hash(&script.serialize());
+        let wscript_hash = script.wscript_hash();
         let p2wsh = Builder::gen_v0_p2wsh(&wscript_hash).into_script();
         assert!(Builder::gen_v0_p2wsh(&wscript_hash).into_script().is_v0_p2wsh());
         assert_eq!(script.to_v0_p2wsh(), p2wsh);
