--- conflicted
+++ resolved
@@ -253,11 +253,7 @@
     use blockdata::script::Script;
     use blockdata::transaction::{Transaction, TxIn, TxOut, OutPoint};
     use consensus::encode::{deserialize, serialize, serialize_hex};
-<<<<<<< HEAD
-    use util::bip32::{ChildNumber, ExtendedPrivKey, ExtendedPubKey, Fingerprint, KeySource};
-=======
-    use util::bip32::{ChildNumber, DerivationPath, ExtendedPrivKey, ExtendedPubKey, Fingerprint, DefaultResolver, KeyVersion, VERSION_MAGIC_XPRV};
->>>>>>> dd8044d8
+    use util::bip32::{ChildNumber, KeySource, ExtendedPrivKey, ExtendedPubKey, Fingerprint, DefaultResolver, KeyVersion, VERSION_MAGIC_XPRV};
     use util::key::PublicKey;
     use util::psbt::map::{Global, Output, Input};
     use util::psbt::raw;
@@ -695,6 +691,9 @@
                         },
                     ],
                 },
+                xpub: Default::default(),
+                version: 0,
+                proprietary: Default::default(),
                 unknown: BTreeMap::new(),
             },
             inputs: vec![Input {
