// Rust Bitcoin Library
// Written in 2014 by
//     Andrew Poelstra <apoelstra@wpsoftware.net>
// To the extent possible under law, the author(s) have dedicated all
// copyright and related and neighboring rights to this software to
// the public domain worldwide. This software is distributed without
// any warranty.
//
// You should have received a copy of the CC0 Public Domain Dedication
// along with this software.
// If not, see <http://creativecommons.org/publicdomain/zero/1.0/>.
//

//! Addresses
//!
//! Support for ordinary base58 Bitcoin addresses and private keys
//!
//! # Example: creating a new address from a randomly-generated key pair
//!
//! ```rust
//!
//! use bitcoin::network::constants::Network;
//! use bitcoin::util::address::Address;
//! use bitcoin::util::ecdsa;
//! use bitcoin::secp256k1::Secp256k1;
//! use bitcoin::secp256k1::rand::thread_rng;
//!
//! // Generate random key pair
//! let s = Secp256k1::new();
//! let public_key = ecdsa::PublicKey::new(s.generate_keypair(&mut thread_rng()).1);
//!
//! // Generate pay-to-pubkey-hash address
//! let address = Address::p2pkh(&public_key, Network::Bitcoin);
//! ```

use core::fmt;
use core::str::FromStr;
use std::error;
use std::num::ParseIntError;

use bech32;
use hashes::Hash;
use hash_types::{PubkeyHash, WPubkeyHash, ScriptHash, WScriptHash};
use blockdata::{script, opcodes};
use network::constants::Network;
use util::base58;
use util::ecdsa;
use blockdata::script::Instruction;

/// Address error.
#[derive(Debug, PartialEq, Eq, Clone)]
pub enum Error {
    /// Base58 encoding error
    Base58(base58::Error),
    /// Bech32 encoding error
    Bech32(bech32::Error),
    /// The bech32 payload was empty
    EmptyBech32Payload,
    /// Script version must be 0 to 16 inclusive
    InvalidWitnessVersion(u8),
    /// Unable to parse witness version from string or opcode value
    UnparsableWitnessVersion(ParseIntError),
    /// Bitcoin script opcode does not match any known witness version, the script is malformed
    MalformedWitnessVersion,
    /// The witness program must be between 2 and 40 bytes in length.
    InvalidWitnessProgramLength(usize),
    /// A v0 witness program must be either of length 20 or 32.
    InvalidSegwitV0ProgramLength(usize),
    /// An uncompressed pubkey was used where it is not allowed.
    UncompressedPubkey,
}

impl fmt::Display for Error {
    fn fmt(&self, f: &mut fmt::Formatter) -> fmt::Result {
        match *self {
            Error::Base58(ref e) => write!(f, "base58: {}", e),
            Error::Bech32(ref e) => write!(f, "bech32: {}", e),
            Error::EmptyBech32Payload => write!(f, "the bech32 payload was empty"),
            Error::InvalidWitnessVersion(v) => write!(f, "invalid witness script version: {}", v),
            Error::UnparsableWitnessVersion(ref e) => write!(f, "Incorrect format of a witness version byte: {}", e),
            Error::MalformedWitnessVersion => f.write_str("bitcoin script opcode does not match any known witness version, the script is malformed"),
            Error::InvalidWitnessProgramLength(l) => write!(f,
                "the witness program must be between 2 and 40 bytes in length: length={}", l,
            ),
            Error::InvalidSegwitV0ProgramLength(l) => write!(f,
                "a v0 witness program must be either of length 20 or 32 bytes: length={}", l,
            ),
            Error::UncompressedPubkey => write!(f,
                "an uncompressed pubkey was used where it is not allowed",
            ),
        }
    }
}

impl error::Error for Error {
    fn cause(&self) -> Option<&dyn error::Error> {
        match *self {
            Error::Base58(ref e) => Some(e),
            Error::Bech32(ref e) => Some(e),
            Error::UnparsableWitnessVersion(ref e) => Some(e),
            _ => None,
        }
    }
}

#[doc(hidden)]
impl From<base58::Error> for Error {
    fn from(e: base58::Error) -> Error {
        Error::Base58(e)
    }
}

#[doc(hidden)]
impl From<bech32::Error> for Error {
    fn from(e: bech32::Error) -> Error {
        Error::Bech32(e)
    }
}

/// The different types of addresses.
#[derive(Debug, Clone, Copy, PartialEq, Eq, PartialOrd, Ord, Hash)]
pub enum AddressType {
    /// pay-to-pubkey-hash
    P2pkh,
    /// pay-to-script-hash
    P2sh,
    /// pay-to-witness-pubkey-hash
    P2wpkh,
    /// pay-to-witness-script-hash
    P2wsh,
}

impl fmt::Display for AddressType {
    fn fmt(&self, f: &mut fmt::Formatter) -> fmt::Result {
        f.write_str(match *self {
            AddressType::P2pkh => "p2pkh",
            AddressType::P2sh => "p2sh",
            AddressType::P2wpkh => "p2wpkh",
            AddressType::P2wsh => "p2wsh",
        })
    }
}

impl FromStr for AddressType {
    type Err = ();
    fn from_str(s: &str) -> Result<Self, Self::Err> {
        match s {
            "p2pkh" => Ok(AddressType::P2pkh),
            "p2sh" => Ok(AddressType::P2sh),
            "p2wpkh" => Ok(AddressType::P2wpkh),
            "p2wsh" => Ok(AddressType::P2wsh),
            _ => Err(()),
        }
    }
}

/// Version of the WitnessProgram: first byte of `scriptPubkey` in
/// transaction output for transactions starting with opcodes ranging from 0
/// to 16 (inclusive).
///
/// Structure helps to limit possible version of the witness according to the
/// specification; if a plain `u8` type was be used instead it would mean that
/// version may be > 16, which is incorrect.
#[derive(Clone, Copy, PartialEq, Eq, PartialOrd, Ord, Hash, Debug)]
#[repr(u8)]
pub enum WitnessVersion {
    /// Initial version of Witness Program. Used for P2WPKH and P2WPK outputs
    V0 = 0,
    /// Version of Witness Program used for Taproot P2TR outputs
    V1 = 1,
    /// Future (unsupported) version of Witness Program
    V2 = 2,
    /// Future (unsupported) version of Witness Program
    V3 = 3,
    /// Future (unsupported) version of Witness Program
    V4 = 4,
    /// Future (unsupported) version of Witness Program
    V5 = 5,
    /// Future (unsupported) version of Witness Program
    V6 = 6,
    /// Future (unsupported) version of Witness Program
    V7 = 7,
    /// Future (unsupported) version of Witness Program
    V8 = 8,
    /// Future (unsupported) version of Witness Program
    V9 = 9,
    /// Future (unsupported) version of Witness Program
    V10 = 10,
    /// Future (unsupported) version of Witness Program
    V11 = 11,
    /// Future (unsupported) version of Witness Program
    V12 = 12,
    /// Future (unsupported) version of Witness Program
    V13 = 13,
    /// Future (unsupported) version of Witness Program
    V14 = 14,
    /// Future (unsupported) version of Witness Program
    V15 = 15,
    /// Future (unsupported) version of Witness Program
    V16 = 16,
}

/// Prints [`WitnessVersion`] number (from 0 to 16) as integer, without
/// any prefix or suffix.
impl fmt::Display for WitnessVersion {
    fn fmt(&self, f: &mut fmt::Formatter<'_>) -> fmt::Result {
        write!(f, "{}", *self as u8)
    }
}


impl FromStr for WitnessVersion {
    type Err = Error;

    fn from_str(s: &str) -> Result<Self, Self::Err> {
        let version = s.parse().map_err(|err| Error::UnparsableWitnessVersion(err))?;
        WitnessVersion::from_num(version)
    }
}

impl WitnessVersion {
    /// Converts 5-bit unsigned integer value matching single symbol from Bech32(m) address encoding
    /// ([`bech32::u5`]) into [`WitnessVersion`] variant.
    ///
    /// # Returns
    /// Version of the Witness program
    ///
    /// # Errors
    /// If the integer does not corresponds to any witness version, errors with
    /// [`Error::InvalidWitnessVersion`]
    pub fn from_u5(value: ::bech32::u5) -> Result<Self, Error> {
        WitnessVersion::from_num(value.to_u8())
    }

    /// Converts 8-bit unsigned integer value into [`WitnessVersion`] variant.
    ///
    /// # Returns
    /// Version of the Witness program
    ///
    /// # Errors
    /// If the integer does not corresponds to any witness version, errors with
    /// [`Error::InvalidWitnessVersion`]
    pub fn from_num(no: u8) -> Result<Self, Error> {
        Ok(match no {
            0 => WitnessVersion::V0,
            1 => WitnessVersion::V1,
            2 => WitnessVersion::V2,
            3 => WitnessVersion::V3,
            4 => WitnessVersion::V4,
            5 => WitnessVersion::V5,
            6 => WitnessVersion::V6,
            7 => WitnessVersion::V7,
            8 => WitnessVersion::V8,
            9 => WitnessVersion::V9,
            10 => WitnessVersion::V10,
            11 => WitnessVersion::V11,
            12 => WitnessVersion::V12,
            13 => WitnessVersion::V13,
            14 => WitnessVersion::V14,
            15 => WitnessVersion::V15,
            16 => WitnessVersion::V16,
            wrong => Err(Error::InvalidWitnessVersion(wrong))?,
        })
    }

    /// Converts bitcoin script opcode into [`WitnessVersion`] variant.
    ///
    /// # Returns
    /// Version of the Witness program (for opcodes in range of `OP_0`..`OP_16`)
    ///
    /// # Errors
    /// If the opcode does not correspond to any witness version, errors with
    /// [`Error::UnparsableWitnessVersion`]
    pub fn from_opcode(opcode: opcodes::All) -> Result<Self, Error> {
        match opcode.into_u8() {
            0 => Ok(WitnessVersion::V0),
            version if version >= opcodes::all::OP_PUSHNUM_1.into_u8() && version <= opcodes::all::OP_PUSHNUM_16.into_u8() =>
                WitnessVersion::from_num(version - opcodes::all::OP_PUSHNUM_1.into_u8() + 1),
            _ => Err(Error::MalformedWitnessVersion)
        }
    }

    /// Converts bitcoin script [`Instruction`] (parsed opcode) into [`WitnessVersion`] variant.
    ///
    /// # Returns
    /// Version of the Witness program for [`Instruction::Op`] and [`Instruction::PushBytes`] with
    /// byte value within `1..=16` range.
    ///
    /// # Errors
    /// If the opcode does not correspond to any witness version, errors with
    /// [`Error::UnparsableWitnessVersion`] for the rest of opcodes
    pub fn from_instruction(instruction: Instruction) -> Result<Self, Error> {
        match instruction {
            Instruction::Op(op) => WitnessVersion::from_opcode(op),
            Instruction::PushBytes(bytes) if bytes.len() == 0 => Ok(WitnessVersion::V0),
            Instruction::PushBytes(_) => Err(Error::MalformedWitnessVersion),
        }
    }

    /// Returns integer version number representation for a given [`WitnessVersion`] value.
    ///
    /// NB: this is not the same as an integer representation of the opcode signifying witness
    /// version in bitcoin script. Thus, there is no function to directly convert witness version
    /// into a byte since the conversion requires context (bitcoin script or just a version number)
    pub fn into_num(self) -> u8 {
        self as u8
    }
}

impl From<WitnessVersion> for ::bech32::u5 {
    /// Converts [`WitnessVersion`] instance into corresponding Bech32(m) u5-value ([`bech32::u5`])
    fn from(version: WitnessVersion) -> Self {
        ::bech32::u5::try_from_u8(version.into_num()).expect("WitnessVersion must be 0..=16")
    }
}

impl From<WitnessVersion> for opcodes::All {
    /// Converts [`WitnessVersion`] instance into corresponding Bitcoin scriptopcode (`OP_0`..`OP_16`)
    fn from(version: WitnessVersion) -> opcodes::All {
        match version {
            WitnessVersion::V0 => opcodes::all::OP_PUSHBYTES_0,
            no => opcodes::All::from(opcodes::all::OP_PUSHNUM_1.into_u8() + no.into_num() - 1)
        }
    }
}

/// The method used to produce an address
#[derive(Debug, Clone, PartialEq, Eq, PartialOrd, Ord, Hash)]
pub enum Payload {
    /// P2PKH address
    PubkeyHash(PubkeyHash),
    /// P2SH address
    ScriptHash(ScriptHash),
    /// Segwit addresses
    WitnessProgram {
        /// The witness program version
        version: WitnessVersion,
        /// The witness program
        program: Vec<u8>,
    },
}

impl Payload {
    /// Get a [Payload] from an output script (scriptPubkey).
    pub fn from_script(script: &script::Script) -> Option<Payload> {
        Some(if script.is_p2pkh() {
            let mut hash_inner = [0u8; 20];
            hash_inner.copy_from_slice(&script.as_bytes()[3..23]);
            Payload::PubkeyHash(PubkeyHash::from_inner(hash_inner))
        } else if script.is_p2sh() {
            let mut hash_inner = [0u8; 20];
            hash_inner.copy_from_slice(&script.as_bytes()[2..22]);
            Payload::ScriptHash(ScriptHash::from_inner(hash_inner))
        } else if script.is_witness_program() {
            Payload::WitnessProgram {
                version: WitnessVersion::from_opcode(opcodes::All::from(script[0])).ok()?,
                program: script[2..].to_vec(),
            }
        } else {
            return None;
        })
    }

    /// Generates a script pubkey spending to this [Payload].
    pub fn script_pubkey(&self) -> script::Script {
        match *self {
            Payload::PubkeyHash(ref hash) =>
                script::Script::new_p2pkh(hash),
            Payload::ScriptHash(ref hash) =>
                script::Script::new_p2sh(hash),
            Payload::WitnessProgram {
                version,
                program: ref prog,
            } => script::Script::new_witness_program(version, prog)
        }
    }
}

#[derive(Clone, PartialEq, Eq, PartialOrd, Ord, Hash)]
/// A Bitcoin address
pub struct Address {
    /// The type of the address
    pub payload: Payload,
    /// The network on which this address is usable
    pub network: Network,
}
serde_string_impl!(Address, "a Bitcoin address");

impl Address {
    /// Creates a pay to (compressed) public key hash address from a public key
    /// This is the preferred non-witness type address
    #[inline]
    pub fn p2pkh(pk: &ecdsa::PublicKey, network: Network) -> Address {
        let mut hash_engine = PubkeyHash::engine();
        pk.write_into(&mut hash_engine).expect("engines don't error");

        Address {
            network: network,
            payload: Payload::PubkeyHash(PubkeyHash::from_engine(hash_engine)),
        }
    }

    /// Creates a pay to script hash P2SH address from a script
    /// This address type was introduced with BIP16 and is the popular type to implement multi-sig these days.
    #[inline]
    pub fn p2sh(script: &script::Script, network: Network) -> Address {
        Address {
            network: network,
            payload: Payload::ScriptHash(ScriptHash::hash(&script[..])),
        }
    }

    /// Create a witness pay to public key address from a public key
    /// This is the native segwit address type for an output redeemable with a single signature
    ///
    /// Will only return an Error when an uncompressed public key is provided.
    pub fn p2wpkh(pk: &ecdsa::PublicKey, network: Network) -> Result<Address, Error> {
        if !pk.compressed {
            return Err(Error::UncompressedPubkey);
        }

        let mut hash_engine = WPubkeyHash::engine();
        pk.write_into(&mut hash_engine).expect("engines don't error");

        Ok(Address {
            network: network,
            payload: Payload::WitnessProgram {
                version: WitnessVersion::V0,
                program: WPubkeyHash::from_engine(hash_engine)[..].to_vec(),
            },
        })
    }

    /// Create a pay to script address that embeds a witness pay to public key
    /// This is a segwit address type that looks familiar (as p2sh) to legacy clients
    ///
    /// Will only return an Error when an uncompressed public key is provided.
    pub fn p2shwpkh(pk: &ecdsa::PublicKey, network: Network) -> Result<Address, Error> {
        if !pk.compressed {
            return Err(Error::UncompressedPubkey);
        }

        let mut hash_engine = WPubkeyHash::engine();
        pk.write_into(&mut hash_engine).expect("engines don't error");

        let builder = script::Builder::new()
            .push_int(0)
            .push_slice(&WPubkeyHash::from_engine(hash_engine)[..]);

        Ok(Address {
            network: network,
            payload: Payload::ScriptHash(ScriptHash::hash(builder.into_script().as_bytes())),
        })
    }

    /// Create a witness pay to script hash address
    pub fn p2wsh(script: &script::Script, network: Network) -> Address {
        Address {
            network: network,
            payload: Payload::WitnessProgram {
                version: WitnessVersion::V0,
                program: WScriptHash::hash(&script[..])[..].to_vec(),
            },
        }
    }

    /// Create a pay to script address that embeds a witness pay to script hash address
    /// This is a segwit address type that looks familiar (as p2sh) to legacy clients
    pub fn p2shwsh(script: &script::Script, network: Network) -> Address {
        let ws = script::Builder::new()
            .push_int(0)
            .push_slice(&WScriptHash::hash(&script[..])[..])
            .into_script();

        Address {
            network: network,
            payload: Payload::ScriptHash(ScriptHash::hash(&ws[..])),
        }
    }

    /// Get the address type of the address.
    /// None if unknown, non-standard or related to the future witness version.
    pub fn address_type(&self) -> Option<AddressType> {
        match self.payload {
            Payload::PubkeyHash(_) => Some(AddressType::P2pkh),
            Payload::ScriptHash(_) => Some(AddressType::P2sh),
            Payload::WitnessProgram {
                version,
                program: ref prog,
            } => {
                // BIP-141 p2wpkh or p2wsh addresses.
                match version {
                    WitnessVersion::V0 => match prog.len() {
                        20 => Some(AddressType::P2wpkh),
                        32 => Some(AddressType::P2wsh),
                        _ => None,
                    },
                    _ => None,
                }
            }
        }
    }

    /// Check whether or not the address is following Bitcoin
    /// standardness rules.
    ///
    /// SegWit addresses with unassigned witness versions or non-standard
    /// program sizes are considered non-standard.
    pub fn is_standard(&self) -> bool {
        self.address_type().is_some()
    }

    /// Get an [Address] from an output script (scriptPubkey).
    pub fn from_script(script: &script::Script, network: Network) -> Option<Address> {
        Some(Address {
            payload: Payload::from_script(script)?,
            network: network,
        })
    }

    /// Generates a script pubkey spending to this address
    pub fn script_pubkey(&self) -> script::Script {
        self.payload.script_pubkey()
    }

    /// Creates a URI string *bitcoin:address* optimized to be encoded in QR codes.
    ///
    /// If the address is bech32, both the schema and the address become uppercase.
    /// If the address is base58, the schema is lowercase and the address is left mixed case.
    ///
    /// Quoting BIP 173 "inside QR codes uppercase SHOULD be used, as those permit the use of
    /// alphanumeric mode, which is 45% more compact than the normal byte mode."
    pub fn to_qr_uri(&self) -> String {
        let schema = match self.payload {
            Payload::WitnessProgram { .. } => "BITCOIN",
            _ => "bitcoin",
        };
        format!("{}:{:#}", schema, self)
    }
}

// Alternate formatting `{:#}` is used to return uppercase version of bech32 addresses which should
// be used in QR codes, see [Address::to_qr_uri]
impl fmt::Display for Address {
    fn fmt(&self, fmt: &mut fmt::Formatter) -> fmt::Result {
        match self.payload {
            Payload::PubkeyHash(ref hash) => {
                let mut prefixed = [0; 21];
                prefixed[0] = match self.network {
                    Network::Bitcoin => 0,
                    Network::Testnet | Network::Signet | Network::Regtest => 111,
                };
                prefixed[1..].copy_from_slice(&hash[..]);
                base58::check_encode_slice_to_fmt(fmt, &prefixed[..])
            }
            Payload::ScriptHash(ref hash) => {
                let mut prefixed = [0; 21];
                prefixed[0] = match self.network {
                    Network::Bitcoin => 5,
                    Network::Testnet | Network::Signet | Network::Regtest => 196,
                };
                prefixed[1..].copy_from_slice(&hash[..]);
                base58::check_encode_slice_to_fmt(fmt, &prefixed[..])
            }
            Payload::WitnessProgram {
                version,
                program: ref prog,
            } => {
                let hrp = match self.network {
                    Network::Bitcoin => "bc",
                    Network::Testnet | Network::Signet => "tb",
                    Network::Regtest => "bcrt",
                };
                let bech_ver = if ver.to_u8() > 0 {  bech32::Variant::Bech32m } else { bech32::Variant::Bech32 };
                let mut upper_writer;
                let writer = if fmt.alternate() {
                    upper_writer = UpperWriter(fmt);
                    &mut upper_writer as &mut dyn fmt::Write
                } else {
                    fmt as &mut dyn fmt::Write
                };
<<<<<<< HEAD
                let mut bech32_writer = bech32::Bech32Writer::new(hrp, writer)?;
                bech32::WriteBase32::write_u5(&mut bech32_writer, version.into())?;
=======
                let mut bech32_writer = bech32::Bech32Writer::new(hrp, bech_ver, writer)?;
                bech32::WriteBase32::write_u5(&mut bech32_writer, ver)?;
>>>>>>> abff973e
                bech32::ToBase32::write_base32(&prog, &mut bech32_writer)
            }
        }
    }
}

struct UpperWriter<W: fmt::Write>(W);

impl<W: fmt::Write> fmt::Write for UpperWriter<W> {
    fn write_str(&mut self, s: &str) -> fmt::Result {
        for c in s.chars() {
            self.0.write_char(c.to_ascii_uppercase())?;
        }
        Ok(())
    }
}

/// Extract the bech32 prefix.
/// Returns the same slice when no prefix is found.
fn find_bech32_prefix(bech32: &str) -> &str {
    // Split at the last occurrence of the separator character '1'.
    match bech32.rfind('1') {
        None => bech32,
        Some(sep) => bech32.split_at(sep).0,
    }
}

impl FromStr for Address {
    type Err = Error;

    fn from_str(s: &str) -> Result<Address, Error> {
        // try bech32
        let bech32_network = match find_bech32_prefix(s) {
            // note that upper or lowercase is allowed but NOT mixed case
            "bc" | "BC" => Some(Network::Bitcoin),
            "tb" | "TB" => Some(Network::Testnet), // this may also be signet
            "bcrt" | "BCRT" => Some(Network::Regtest),
            _ => None,
        };
        if let Some(network) = bech32_network {
            // decode as bech32
            let (_, payload, variant) = bech32::decode(s)?;
            if payload.is_empty() {
                return Err(Error::EmptyBech32Payload);
            }

            // Get the script version and program (converted from 5-bit to 8-bit)
            let (version, program): (WitnessVersion, Vec<u8>) = {
                let (v, p5) = payload.split_at(1);
                (WitnessVersion::from_u5(v[0])?, bech32::FromBase32::from_base32(p5)?)
            };

            if program.len() < 2 || program.len() > 40 {
                return Err(Error::InvalidWitnessProgramLength(program.len()));
            }

            // Specific segwit v0 check.
            if version == WitnessVersion::V0 && (program.len() != 20 && program.len() != 32) {
                return Err(Error::InvalidSegwitV0ProgramLength(program.len()));
            }

            // Bech32 encoding check
            if (version.to_u8() > 0 && variant != bech32::Variant::Bech32m) ||
               (version.to_u8() == 0 && variant != bech32::Variant::Bech32) {
                return Err(Error::InvalidWitnessVersion(version.to_u8()))
            }

            return Ok(Address {
                payload: Payload::WitnessProgram {
                    version: version,
                    program: program,
                },
                network: network,
            });
        }

        // Base58
        if s.len() > 50 {
            return Err(Error::Base58(base58::Error::InvalidLength(s.len() * 11 / 15)));
        }
        let data = base58::from_check(s)?;
        if data.len() != 21 {
            return Err(Error::Base58(base58::Error::InvalidLength(data.len())));
        }

        let (network, payload) = match data[0] {
            0 => (
                Network::Bitcoin,
                Payload::PubkeyHash(PubkeyHash::from_slice(&data[1..]).unwrap()),
            ),
            5 => (
                Network::Bitcoin,
                Payload::ScriptHash(ScriptHash::from_slice(&data[1..]).unwrap()),
            ),
            111 => (
                Network::Testnet,
                Payload::PubkeyHash(PubkeyHash::from_slice(&data[1..]).unwrap()),
            ),
            196 => (
                Network::Testnet,
                Payload::ScriptHash(ScriptHash::from_slice(&data[1..]).unwrap()),
            ),
            x => return Err(Error::Base58(base58::Error::InvalidAddressVersion(x))),
        };

        Ok(Address {
            network: network,
            payload: payload,
        })
    }
}

impl ::std::fmt::Debug for Address {
    fn fmt(&self, f: &mut ::std::fmt::Formatter) -> ::std::fmt::Result {
        write!(f, "{}", self.to_string())
    }
}

#[cfg(test)]
mod tests {
    use core::str::FromStr;

    use hashes::hex::{FromHex, ToHex};

    use blockdata::script::Script;
    use network::constants::Network::{Bitcoin, Testnet};
    use util::ecdsa::PublicKey;

    use super::*;

    macro_rules! hex (($hex:expr) => (Vec::from_hex($hex).unwrap()));
    macro_rules! hex_key (($hex:expr) => (PublicKey::from_slice(&hex!($hex)).unwrap()));
    macro_rules! hex_script (($hex:expr) => (Script::from(hex!($hex))));
    macro_rules! hex_pubkeyhash (($hex:expr) => (PubkeyHash::from_hex(&$hex).unwrap()));
    macro_rules! hex_scripthash (($hex:expr) => (ScriptHash::from_hex($hex).unwrap()));

    fn roundtrips(addr: &Address) {
        assert_eq!(
            Address::from_str(&addr.to_string()).unwrap(),
            *addr,
            "string round-trip failed for {}",
            addr,
        );
        assert_eq!(
            Address::from_script(&addr.script_pubkey(), addr.network).as_ref(),
            Some(addr),
            "script round-trip failed for {}",
            addr,
        );
        //TODO: add serde roundtrip after no-strason PR
    }

    #[test]
    fn test_p2pkh_address_58() {
        let addr = Address {
            network: Bitcoin,
            payload: Payload::PubkeyHash(hex_pubkeyhash!("162c5ea71c0b23f5b9022ef047c4a86470a5b070")),
        };

        assert_eq!(
            addr.script_pubkey(),
            hex_script!("76a914162c5ea71c0b23f5b9022ef047c4a86470a5b07088ac")
        );
        assert_eq!(&addr.to_string(), "132F25rTsvBdp9JzLLBHP5mvGY66i1xdiM");
        assert_eq!(addr.address_type(), Some(AddressType::P2pkh));
        roundtrips(&addr);
    }

    #[test]
    fn test_p2pkh_from_key() {
        let key = hex_key!("048d5141948c1702e8c95f438815794b87f706a8d4cd2bffad1dc1570971032c9b6042a0431ded2478b5c9cf2d81c124a5e57347a3c63ef0e7716cf54d613ba183");
        let addr = Address::p2pkh(&key, Bitcoin);
        assert_eq!(&addr.to_string(), "1QJVDzdqb1VpbDK7uDeyVXy9mR27CJiyhY");

        let key = hex_key!(&"03df154ebfcf29d29cc10d5c2565018bce2d9edbab267c31d2caf44a63056cf99f");
        let addr = Address::p2pkh(&key, Testnet);
        assert_eq!(&addr.to_string(), "mqkhEMH6NCeYjFybv7pvFC22MFeaNT9AQC");
        assert_eq!(addr.address_type(), Some(AddressType::P2pkh));
        roundtrips(&addr);
    }

    #[test]
    fn test_p2sh_address_58() {
        let addr = Address {
            network: Bitcoin,
            payload: Payload::ScriptHash(hex_scripthash!("162c5ea71c0b23f5b9022ef047c4a86470a5b070")),
        };

        assert_eq!(
            addr.script_pubkey(),
            hex_script!("a914162c5ea71c0b23f5b9022ef047c4a86470a5b07087")
        );
        assert_eq!(&addr.to_string(), "33iFwdLuRpW1uK1RTRqsoi8rR4NpDzk66k");
        assert_eq!(addr.address_type(), Some(AddressType::P2sh));
        roundtrips(&addr);
    }

    #[test]
    fn test_p2sh_parse() {
        let script = hex_script!("552103a765fc35b3f210b95223846b36ef62a4e53e34e2925270c2c7906b92c9f718eb2103c327511374246759ec8d0b89fa6c6b23b33e11f92c5bc155409d86de0c79180121038cae7406af1f12f4786d820a1466eec7bc5785a1b5e4a387eca6d797753ef6db2103252bfb9dcaab0cd00353f2ac328954d791270203d66c2be8b430f115f451b8a12103e79412d42372c55dd336f2eb6eb639ef9d74a22041ba79382c74da2338fe58ad21035049459a4ebc00e876a9eef02e72a3e70202d3d1f591fc0dd542f93f642021f82102016f682920d9723c61b27f562eb530c926c00106004798b6471e8c52c60ee02057ae");
        let addr = Address::p2sh(&script, Testnet);

        assert_eq!(&addr.to_string(), "2N3zXjbwdTcPsJiy8sUK9FhWJhqQCxA8Jjr");
        assert_eq!(addr.address_type(), Some(AddressType::P2sh));
        roundtrips(&addr);
    }

    #[test]
    fn test_p2wpkh() {
        // stolen from Bitcoin transaction: b3c8c2b6cfc335abbcb2c7823a8453f55d64b2b5125a9a61e8737230cdb8ce20
        let mut key = hex_key!("033bc8c83c52df5712229a2f72206d90192366c36428cb0c12b6af98324d97bfbc");
        let addr = Address::p2wpkh(&key, Bitcoin).unwrap();
        assert_eq!(&addr.to_string(), "bc1qvzvkjn4q3nszqxrv3nraga2r822xjty3ykvkuw");
        assert_eq!(addr.address_type(), Some(AddressType::P2wpkh));
        roundtrips(&addr);

        // Test uncompressed pubkey
        key.compressed = false;
        assert_eq!(Address::p2wpkh(&key, Bitcoin), Err(Error::UncompressedPubkey));
    }

    #[test]
    fn test_p2wsh() {
        // stolen from Bitcoin transaction 5df912fda4becb1c29e928bec8d64d93e9ba8efa9b5b405bd683c86fd2c65667
        let script = hex_script!("52210375e00eb72e29da82b89367947f29ef34afb75e8654f6ea368e0acdfd92976b7c2103a1b26313f430c4b15bb1fdce663207659d8cac749a0e53d70eff01874496feff2103c96d495bfdd5ba4145e3e046fee45e84a8a48ad05bd8dbb395c011a32cf9f88053ae");
        let addr = Address::p2wsh(&script, Bitcoin);
        assert_eq!(
            &addr.to_string(),
            "bc1qwqdg6squsna38e46795at95yu9atm8azzmyvckulcc7kytlcckxswvvzej"
        );
        assert_eq!(addr.address_type(), Some(AddressType::P2wsh));
        roundtrips(&addr);
    }

    #[test]
    fn test_p2shwpkh() {
        // stolen from Bitcoin transaction: ad3fd9c6b52e752ba21425435ff3dd361d6ac271531fc1d2144843a9f550ad01
        let mut key = hex_key!("026c468be64d22761c30cd2f12cbc7de255d592d7904b1bab07236897cc4c2e766");
        let addr = Address::p2shwpkh(&key, Bitcoin).unwrap();
        assert_eq!(&addr.to_string(), "3QBRmWNqqBGme9er7fMkGqtZtp4gjMFxhE");
        assert_eq!(addr.address_type(), Some(AddressType::P2sh));
        roundtrips(&addr);

        // Test uncompressed pubkey
        key.compressed = false;
        assert_eq!(Address::p2wpkh(&key, Bitcoin), Err(Error::UncompressedPubkey));
    }

    #[test]
    fn test_p2shwsh() {
        // stolen from Bitcoin transaction f9ee2be4df05041d0e0a35d7caa3157495ca4f93b233234c9967b6901dacf7a9
        let script = hex_script!("522103e5529d8eaa3d559903adb2e881eb06c86ac2574ffa503c45f4e942e2a693b33e2102e5f10fcdcdbab211e0af6a481f5532536ec61a5fdbf7183770cf8680fe729d8152ae");
        let addr = Address::p2shwsh(&script, Bitcoin);
        assert_eq!(&addr.to_string(), "36EqgNnsWW94SreZgBWc1ANC6wpFZwirHr");
        assert_eq!(addr.address_type(), Some(AddressType::P2sh));
        roundtrips(&addr);
    }

    #[test]
    fn test_non_existent_segwit_version() {
        // 40-byte program
        let program = hex!(
            "654f6ea368e0acdfd92976b7c2103a1b26313f430654f6ea368e0acdfd92976b7c2103a1b26313f4"
        );
        let addr = Address {
            payload: Payload::WitnessProgram {
                version: WitnessVersion::V13,
                program: program,
            },
            network: Network::Bitcoin,
        };
        roundtrips(&addr);
    }

    #[test]
    fn test_bip173_350_vectors() {
        // Test vectors valid under both BIP-173 and BIP-350
        let valid_vectors = [
            ("BC1QW508D6QEJXTDG4Y5R3ZARVARY0C5XW7KV8F3T4", "0014751e76e8199196d454941c45d1b3a323f1433bd6"),
            ("tb1qrp33g0q5c5txsp9arysrx4k6zdkfs4nce4xj0gdcccefvpysxf3q0sl5k7", "00201863143c14c5166804bd19203356da136c985678cd4d27a1b8c6329604903262"),
            ("bc1pw508d6qejxtdg4y5r3zarvary0c5xw7kw508d6qejxtdg4y5r3zarvary0c5xw7kt5nd6y", "5128751e76e8199196d454941c45d1b3a323f1433bd6751e76e8199196d454941c45d1b3a323f1433bd6"),
            ("BC1SW50QGDZ25J", "6002751e"),
            ("bc1zw508d6qejxtdg4y5r3zarvaryvaxxpcs", "5210751e76e8199196d454941c45d1b3a323"),
            ("tb1qqqqqp399et2xygdj5xreqhjjvcmzhxw4aywxecjdzew6hylgvsesrxh6hy", "0020000000c4a5cad46221b2a187905e5266362b99d5e91c6ce24d165dab93e86433"),
            ("tb1pqqqqp399et2xygdj5xreqhjjvcmzhxw4aywxecjdzew6hylgvsesf3hn0c", "5120000000c4a5cad46221b2a187905e5266362b99d5e91c6ce24d165dab93e86433"),
            ("bc1p0xlxvlhemja6c4dqv22uapctqupfhlxm9h8z3k2e72q4k9hcz7vqzk5jj0", "512079be667ef9dcbbac55a06295ce870b07029bfcdb2dce28d959f2815b16f81798")
        ];
        for vector in &valid_vectors {
            let addr: Address = vector.0.parse().unwrap();
            assert_eq!(&addr.script_pubkey().as_bytes().to_hex(), vector.1);
            roundtrips(&addr);
        }

        let invalid_vectors = [
            // 1. BIP-350 test vectors
            // Invalid human-readable part
            "tc1p0xlxvlhemja6c4dqv22uapctqupfhlxm9h8z3k2e72q4k9hcz7vq5zuyut",
            // Invalid checksums (Bech32 instead of Bech32m):
            "bc1p0xlxvlhemja6c4dqv22uapctqupfhlxm9h8z3k2e72q4k9hcz7vqh2y7hd",
            "tb1z0xlxvlhemja6c4dqv22uapctqupfhlxm9h8z3k2e72q4k9hcz7vqglt7rf",
            "BC1S0XLXVLHEMJA6C4DQV22UAPCTQUPFHLXM9H8Z3K2E72Q4K9HCZ7VQ54WELL",
            "bc1qw508d6qejxtdg4y5r3zarvary0c5xw7kemeawh",
            "tb1q0xlxvlhemja6c4dqv22uapctqupfhlxm9h8z3k2e72q4k9hcz7vq24jc47",
            // Invalid character in checksum
            "bc1p38j9r5y49hruaue7wxjce0updqjuyyx0kh56v8s25huc6995vvpql3jow4",
            // Invalid witness version
            "BC130XLXVLHEMJA6C4DQV22UAPCTQUPFHLXM9H8Z3K2E72Q4K9HCZ7VQ7ZWS8R",
            // Invalid program length (1 byte)
            "bc1pw5dgrnzv",
            // Invalid program length (41 bytes)
            "bc1p0xlxvlhemja6c4dqv22uapctqupfhlxm9h8z3k2e72q4k9hcz7v8n0nx0muaewav253zgeav",
            // Invalid program length for witness version 0 (per BIP141)
            "BC1QR508D6QEJXTDG4Y5R3ZARVARYV98GJ9P",
            // Mixed case
            "tb1p0xlxvlhemja6c4dqv22uapctqupfhlxm9h8z3k2e72q4k9hcz7vq47Zagq",
            // zero padding of more than 4 bits
            "bc1p0xlxvlhemja6c4dqv22uapctqupfhlxm9h8z3k2e72q4k9hcz7v07qwwzcrf",
            // Non-zero padding in 8-to-5 conversion
            "tb1p0xlxvlhemja6c4dqv22uapctqupfhlxm9h8z3k2e72q4k9hcz7vpggkg4j",
            // Empty data section
            "bc1gmk9yu",

            // 2. BIP-173 test vectors
            // Invalid human-readable part
            "tc1qw508d6qejxtdg4y5r3zarvary0c5xw7kg3g4ty",
            // Invalid checksum
            "bc1qw508d6qejxtdg4y5r3zarvary0c5xw7kv8f3t5",
            // Invalid witness version
            "BC13W508D6QEJXTDG4Y5R3ZARVARY0C5XW7KN40WF2",
            // Invalid program length
            "bc1rw5uspcuh",
            // Invalid program length
            "bc10w508d6qejxtdg4y5r3zarvary0c5xw7kw508d6qejxtdg4y5r3zarvary0c5xw7kw5rljs90",
            // Invalid program length for witness version 0 (per BIP141)
            "BC1QR508D6QEJXTDG4Y5R3ZARVARYV98GJ9P",
            // Mixed case
            "tb1qrp33g0q5c5txsp9arysrx4k6zdkfs4nce4xj0gdcccefvpysxf3q0sL5k7",
            // zero padding of more than 4 bits
            "bc1zw508d6qejxtdg4y5r3zarvaryvqyzf3du",
            // Non-zero padding in 8-to-5 conversion
            "tb1qrp33g0q5c5txsp9arysrx4k6zdkfs4nce4xj0gdcccefvpysxf3pjxtptv",
            // Final test for empty data section is the same as above in BIP-350

            // 3. BIP-173 valid test vectors obsolete by BIP-350
            "bc1pw508d6qejxtdg4y5r3zarvary0c5xw7kw508d6qejxtdg4y5r3zarvary0c5xw7k7grplx",
            "BC1SW50QA3JX3S",
            "bc1zw508d6qejxtdg4y5r3zarvaryvg6kdaj",
        ];
        for vector in &invalid_vectors {
            assert!(vector.parse::<Address>().is_err());
        }
    }

    #[test]
    #[cfg(feature = "serde")]
    fn test_json_serialize() {
        use serde_json;

        let addr = Address::from_str("132F25rTsvBdp9JzLLBHP5mvGY66i1xdiM").unwrap();
        let json = serde_json::to_value(&addr).unwrap();
        assert_eq!(
            json,
            serde_json::Value::String("132F25rTsvBdp9JzLLBHP5mvGY66i1xdiM".to_owned())
        );
        let into: Address = serde_json::from_value(json).unwrap();
        assert_eq!(addr.to_string(), into.to_string());
        assert_eq!(
            into.script_pubkey(),
            hex_script!("76a914162c5ea71c0b23f5b9022ef047c4a86470a5b07088ac")
        );

        let addr = Address::from_str("33iFwdLuRpW1uK1RTRqsoi8rR4NpDzk66k").unwrap();
        let json = serde_json::to_value(&addr).unwrap();
        assert_eq!(
            json,
            serde_json::Value::String("33iFwdLuRpW1uK1RTRqsoi8rR4NpDzk66k".to_owned())
        );
        let into: Address = serde_json::from_value(json).unwrap();
        assert_eq!(addr.to_string(), into.to_string());
        assert_eq!(
            into.script_pubkey(),
            hex_script!("a914162c5ea71c0b23f5b9022ef047c4a86470a5b07087")
        );

        let addr =
            Address::from_str("tb1qrp33g0q5c5txsp9arysrx4k6zdkfs4nce4xj0gdcccefvpysxf3q0sl5k7")
                .unwrap();
        let json = serde_json::to_value(&addr).unwrap();
        assert_eq!(
            json,
            serde_json::Value::String(
                "tb1qrp33g0q5c5txsp9arysrx4k6zdkfs4nce4xj0gdcccefvpysxf3q0sl5k7".to_owned()
            )
        );
        let into: Address = serde_json::from_value(json).unwrap();
        assert_eq!(addr.to_string(), into.to_string());
        assert_eq!(
            into.script_pubkey(),
            hex_script!("00201863143c14c5166804bd19203356da136c985678cd4d27a1b8c6329604903262")
        );

        let addr = Address::from_str("bcrt1q2nfxmhd4n3c8834pj72xagvyr9gl57n5r94fsl").unwrap();
        let json = serde_json::to_value(&addr).unwrap();
        assert_eq!(
            json,
            serde_json::Value::String("bcrt1q2nfxmhd4n3c8834pj72xagvyr9gl57n5r94fsl".to_owned())
        );
        let into: Address = serde_json::from_value(json).unwrap();
        assert_eq!(addr.to_string(), into.to_string());
        assert_eq!(
            into.script_pubkey(),
            hex_script!("001454d26dddb59c7073c6a197946ea1841951fa7a74")
        );
    }

    #[test]
    fn test_qr_string() {
        for el in  ["132F25rTsvBdp9JzLLBHP5mvGY66i1xdiM", "33iFwdLuRpW1uK1RTRqsoi8rR4NpDzk66k"].iter() {
            let addr = Address::from_str(el).unwrap();
            assert_eq!(addr.to_qr_uri(), format!("bitcoin:{}", el));
        }

        for el in ["bcrt1q2nfxmhd4n3c8834pj72xagvyr9gl57n5r94fsl", "bc1qwqdg6squsna38e46795at95yu9atm8azzmyvckulcc7kytlcckxswvvzej"].iter() {
            let addr = Address::from_str(el).unwrap();
            assert_eq!(addr.to_qr_uri(), format!("BITCOIN:{}", el.to_ascii_uppercase()) );
        }
    }

}<|MERGE_RESOLUTION|>--- conflicted
+++ resolved
@@ -159,7 +159,7 @@
 /// to 16 (inclusive).
 ///
 /// Structure helps to limit possible version of the witness according to the
-/// specification; if a plain `u8` type was be used instead it would mean that
+/// specification; if a plain `u8` type was used instead it would mean that
 /// version may be > 16, which is incorrect.
 #[derive(Clone, Copy, PartialEq, Eq, PartialOrd, Ord, Hash, Debug)]
 #[repr(u8)]
@@ -571,7 +571,7 @@
                     Network::Testnet | Network::Signet => "tb",
                     Network::Regtest => "bcrt",
                 };
-                let bech_ver = if ver.to_u8() > 0 {  bech32::Variant::Bech32m } else { bech32::Variant::Bech32 };
+                let bech_ver = if version.into_num() > 0 {  bech32::Variant::Bech32m } else { bech32::Variant::Bech32 };
                 let mut upper_writer;
                 let writer = if fmt.alternate() {
                     upper_writer = UpperWriter(fmt);
@@ -579,13 +579,8 @@
                 } else {
                     fmt as &mut dyn fmt::Write
                 };
-<<<<<<< HEAD
-                let mut bech32_writer = bech32::Bech32Writer::new(hrp, writer)?;
+                let mut bech32_writer = bech32::Bech32Writer::new(hrp, bech_ver, writer)?;
                 bech32::WriteBase32::write_u5(&mut bech32_writer, version.into())?;
-=======
-                let mut bech32_writer = bech32::Bech32Writer::new(hrp, bech_ver, writer)?;
-                bech32::WriteBase32::write_u5(&mut bech32_writer, ver)?;
->>>>>>> abff973e
                 bech32::ToBase32::write_base32(&prog, &mut bech32_writer)
             }
         }
@@ -648,9 +643,9 @@
             }
 
             // Bech32 encoding check
-            if (version.to_u8() > 0 && variant != bech32::Variant::Bech32m) ||
-               (version.to_u8() == 0 && variant != bech32::Variant::Bech32) {
-                return Err(Error::InvalidWitnessVersion(version.to_u8()))
+            if (version.into_num() > 0 && variant != bech32::Variant::Bech32m) ||
+               (version.into_num() == 0 && variant != bech32::Variant::Bech32) {
+                return Err(Error::InvalidWitnessVersion(version.into_num()))
             }
 
             return Ok(Address {
